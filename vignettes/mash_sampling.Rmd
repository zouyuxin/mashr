--- conflicted
+++ resolved
@@ -79,7 +79,6 @@
 ```{r}
 library(corrplot)
 x = get_pairwise_sharing_from_samples(m, factor=0.5)
-<<<<<<< HEAD
 corrplot(x, method='color', cl.lim=c(0,1), type='upper', addCoef.col = "black", tl.col="black", tl.srt=45, title = 'Pairwise Sharing by Sign', mar = c(4,0,4,0))
 ```
 
@@ -90,12 +89,4 @@
 corrplot(x, method='color', cl.lim=c(0,1), type='upper', addCoef.col = "black", tl.col="black", tl.srt=45, title = 'Pairwise Sharing by Sign', mar = c(4,0,4,0))
 ```
 
-The pairwise sharing proportions are higher, since it is computed out of **significant signals** only.
-=======
-colnames(x) = colnames(simdata$Bhat)
-rownames(x) = colnames(x)
-corrplot(x, method='color', cl.lim=c(0,1), type='upper',
-         addCoef.col = "black", tl.col="black", tl.srt=45,
-         title = 'Pairwise Sharing by Sign', mar = c(4,0,4,0))
-```
->>>>>>> 798f3c53
+The pairwise sharing proportions are higher, since it is computed out of **significant signals** only.