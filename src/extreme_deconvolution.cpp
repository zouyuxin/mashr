// Wrapper to the projected gaussian mixture algorithm (Bovy 2009)
// Gao Wang (c) 2018-2020 wang.gao@columbia.edu
#include "RcppGSL.h"
#include <iostream>
#include <stdio.h>
#include <stdbool.h>
#include <time.h>
#include <gsl/gsl_matrix.h>
#include <gsl/gsl_vector.h>
#include "extreme_deconvolution.h"

void
int2bool(RcppGSL::vector<int> & a, int K, bool* x)
{
	int kk;

	for (kk = 0; kk != K; ++kk) *(x++) = (bool) a[kk];
	x -= K;
}

// [[Rcpp::depends(RcppGSL)]]
// [[Rcpp::export]]
Rcpp::List
extreme_deconvolution_rcpp(
	RcppGSL::matrix<double> & ydata,
	RcppGSL::vector<double> & ycovar,
	RcppGSL::vector<double> & projection,
	RcppGSL::vector<double> & logweights,
	RcppGSL::vector<double> & amp,
	RcppGSL::matrix<double> & xmean,
	RcppGSL::vector<double> & xcovar,
	RcppGSL::vector<int> & fixamp_int,
	RcppGSL::vector<int> & fixmean_int,
	RcppGSL::vector<int> & fixcovar_int,
	double tol,
	int maxiter, int likeonly, double w,
	RcppGSL::vector<int> & logfilename,
	int splitnmerge,
	RcppGSL::vector<int> & convlogfilename,
	bool noproj, bool diagerrs, bool noweight)
{
	// convert variables from R interface
	int N = ydata.nrow(), dy = ydata.ncol(), d = xmean.ncol(), K = xmean.nrow(),
	    slen = logfilename.size(), convloglen = convlogfilename.size();
<<<<<<< HEAD
        bool fixamp_array[K];
	bool fixmean_array[K];
	bool fixcovar_array[K];
	bool * fixamp   = &fixamp_array[0];
	bool * fixmean  = &fixmean_array[0];
	bool * fixcovar = &fixcovar_array[0];
	int2bool(fixamp_int,K,fixamp);
	int2bool(fixmean_int,K,fixmean);
	int2bool(fixcovar_int,K,fixcovar);
	
=======
	bool * fixamp   = int2bool(fixamp_int, K);
	bool * fixmean  = int2bool(fixmean_int, K);
	bool * fixcovar = int2bool(fixcovar_int, K);

>>>>>>> 8f470422
	// Set up logfiles
	bool keeplog = true;
	char logname[slen + 1];
	char convlogname[convloglen + 1];
	int ss;

	if (likeonly != 0 || slen <= 1) {
		keeplog = false;
	} else {
		for (ss = 0; ss != slen; ++ss)
			logname[ss] = (char) logfilename[ss];
		for (ss = 0; ss != convloglen; ++ss)
			convlogname[ss] = (char) convlogfilename[ss];
		logname[slen] = '\0';
		convlogname[convloglen] = '\0';
	}

	if (keeplog) {
		logfile = fopen(logname, "a");
		if (logfile == NULL) return -1;

		convlogfile = fopen(convlogname, "w");
		if (convlogfile == NULL) return -1;
	}

	if (keeplog) {
		time_t now;
		time(&now);
		fprintf(logfile, "#----------------------------------\n");
		fprintf(logfile, "#\n#%s\n", asctime(localtime(&now)));
		fprintf(logfile, "#----------------------------------\n");
		fflush(logfile);
	}

	// Copy everything into the right formats
	struct datapoint * data      = (struct datapoint *) malloc(N * sizeof(struct datapoint) );
	struct gaussian  * gaussians = (struct gaussian *) malloc(K * sizeof(struct gaussian) );

	int ii, jj, dd1, dd2;
	for (ii = 0; ii != N; ++ii) {
		data->ww = gsl_vector_alloc(dy);
		if (!noweight) data->logweight = logweights[ii];
		if (diagerrs) data->SS = gsl_matrix_alloc(dy, 1);
		else data->SS = gsl_matrix_alloc(dy, dy);
		if (!noproj) data->RR = gsl_matrix_alloc(dy, d);
		for (dd1 = 0; dd1 != dy; ++dd1)
			gsl_vector_set(data->ww, dd1, ydata(ii, dd1));
		if (diagerrs) {
			for (dd1 = 0; dd1 != dy; ++dd1)
				gsl_matrix_set(data->SS, dd1, 0, ycovar[ii * dy + dd1]);
		} else {
			for (dd1 = 0; dd1 != dy; ++dd1)
				for (dd2 = 0; dd2 != dy; ++dd2)
					gsl_matrix_set(data->SS, dd1, dd2, ycovar[ii * dy * dy + dd1 * dy + dd2]);
		}
		if (!noproj) {
			for (dd1 = 0; dd1 != dy; ++dd1)
				for (dd2 = 0; dd2 != d; ++dd2)
					gsl_matrix_set(data->RR, dd1, dd2, projection[ii * dy * d + dd1 * dy + dd2]);
		} else { data->RR = NULL; }
		++data;
	}
	data -= N;

	for (jj = 0; jj != K; ++jj) {
		gaussians->mm    = gsl_vector_alloc(d);
		gaussians->VV    = gsl_matrix_alloc(d, d);
		gaussians->alpha = amp[jj];
		for (dd1 = 0; dd1 != d; ++dd1)
			gsl_vector_set(gaussians->mm, dd1, xmean(jj, dd1));
		for (dd1 = 0; dd1 != d; ++dd1)
			for (dd2 = 0; dd2 != d; ++dd2)
				gsl_matrix_set(gaussians->VV, dd1, dd2, xcovar[jj * d * d + dd1 * d + dd2]);
		++gaussians;
	}
	gaussians -= K;

	// Print the initial model parameters to the logfile
	int kk;
	if (keeplog) {
		fprintf(logfile, "#\n#Using %i Gaussians and w = %f\n\n", K, w);
		fprintf(logfile, "#\n#Initial model parameters used:\n\n");
		for (kk = 0; kk != K; ++kk) {
			fprintf(logfile, "#Gaussian ");
			fprintf(logfile, "%i", kk);
			fprintf(logfile, "\n");
			fprintf(logfile, "#amp\t=\t");
			fprintf(logfile, "%f", (*gaussians).alpha);
			fprintf(logfile, "\n");
			fprintf(logfile, "#mean\t=\t");
			for (dd1 = 0; dd1 != d; ++dd1) {
				fprintf(logfile, "%f", gsl_vector_get(gaussians->mm, dd1));
				if (dd1 < d - 1) fprintf(logfile, "\t");
			}
			fprintf(logfile, "\n");
			fprintf(logfile, "#covar\t=\t");
			for (dd1 = 0; dd1 != d; ++dd1)
				fprintf(logfile, "%f\t", gsl_matrix_get(gaussians->VV, dd1, dd1));
			for (dd1 = 0; dd1 != d - 1; ++dd1)
				for (dd2 = dd1 + 1; dd2 != d; ++dd2) {
					fprintf(logfile, "%f\t", gsl_matrix_get(gaussians->VV, dd1, dd2));
				}
			++gaussians;
			fprintf(logfile, "\n#\n");
		}
		gaussians -= K;
		fflush(logfile);
	}

	double avgloglikedata_np = 0.0;
	double * avgloglikedata;
	avgloglikedata = &avgloglikedata_np;

	// Then run projected_gauss_mixtures
	proj_gauss_mixtures(data, N, gaussians, K, fixamp, fixmean, fixcovar,
	                    avgloglikedata, tol, (long long int) maxiter, (bool) likeonly, w,
	                    splitnmerge, keeplog, logfile, convlogfile, noproj, diagerrs, noweight);

	// Print the final model parameters to the logfile
	if (keeplog) {
		fprintf(logfile, "\n#Final model parameters obtained:\n\n");
		for (kk = 0; kk != K; ++kk) {
			fprintf(logfile, "#Gaussian ");
			fprintf(logfile, "%i", kk);
			fprintf(logfile, "\n");
			fprintf(logfile, "#amp\t=\t");
			fprintf(logfile, "%f", (*gaussians).alpha);
			fprintf(logfile, "\n");
			fprintf(logfile, "#mean\t=\t");
			for (dd1 = 0; dd1 != d; ++dd1) {
				fprintf(logfile, "%f", gsl_vector_get(gaussians->mm, dd1));
				if (dd1 < d - 1) fprintf(logfile, "\t");
			}
			fprintf(logfile, "\n");
			fprintf(logfile, "#covar\t=\t");
			for (dd1 = 0; dd1 != d; ++dd1)
				fprintf(logfile, "%f\t", gsl_matrix_get(gaussians->VV, dd1, dd1));
			for (dd1 = 0; dd1 != d - 1; ++dd1)
				for (dd2 = dd1 + 1; dd2 != d; ++dd2) {
					fprintf(logfile, "%f\t", gsl_matrix_get(gaussians->VV, dd1, dd2));
				}
			++gaussians;
			fprintf(logfile, "\n#\n");
		}
		gaussians -= K;
		fflush(logfile);
	}

	// Then update the arrays given to us by IDL
	for (jj = 0; jj != K; ++jj) {
		amp[jj] = gaussians->alpha;
		for (dd1 = 0; dd1 != d; ++dd1)
			xmean(jj, dd1) = gsl_vector_get(gaussians->mm, dd1);
		for (dd1 = 0; dd1 != d; ++dd1)
			for (dd2 = 0; dd2 != d; ++dd2)
				xcovar[jj * d * d + dd1 * d + dd2] = gsl_matrix_get(gaussians->VV, dd1, dd2);
		++gaussians;
	}
	gaussians -= K;

	// And free any memory we allocated
	for (ii = 0; ii != N; ++ii) {
		gsl_vector_free(data->ww);
		gsl_matrix_free(data->SS);
		if (!noproj) gsl_matrix_free(data->RR);
		++data;
	}
	data -= N;
	free(data);

	for (jj = 0; jj != K; ++jj) {
		gsl_vector_free(gaussians->mm);
		gsl_matrix_free(gaussians->VV);
		++gaussians;
	}
	gaussians -= K;
	free(gaussians);

	if (keeplog) {
		fclose(logfile);
		fclose(convlogfile);
	}

	return Rcpp::List::create(Rcpp::Named("xmean") = xmean,
	                          Rcpp::Named("xcovar")         = xcovar,
	                          Rcpp::Named("xamp")           = amp,
	                          Rcpp::Named("avgloglikedata") = avgloglikedata_np);
} // extreme_deconvolution_rcpp<|MERGE_RESOLUTION|>--- conflicted
+++ resolved
@@ -42,7 +42,7 @@
 	// convert variables from R interface
 	int N = ydata.nrow(), dy = ydata.ncol(), d = xmean.ncol(), K = xmean.nrow(),
 	    slen = logfilename.size(), convloglen = convlogfilename.size();
-<<<<<<< HEAD
+
         bool fixamp_array[K];
 	bool fixmean_array[K];
 	bool fixcovar_array[K];
@@ -53,12 +53,6 @@
 	int2bool(fixmean_int,K,fixmean);
 	int2bool(fixcovar_int,K,fixcovar);
 	
-=======
-	bool * fixamp   = int2bool(fixamp_int, K);
-	bool * fixmean  = int2bool(fixmean_int, K);
-	bool * fixcovar = int2bool(fixcovar_int, K);
-
->>>>>>> 8f470422
 	// Set up logfiles
 	bool keeplog = true;
 	char logname[slen + 1];
