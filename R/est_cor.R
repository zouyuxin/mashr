#' @title Estimate null correlations (simple)
#' @description Estimates a null correlation matrix from data using simple z score threshold
#' @param data a mash data object, eg as created by \code{mash_set_data}
#' @param z_thresh the z score threshold below which to call an effect null
#' @param est_cor whether to estimate correlation matrix (TRUE) or the covariance matrix (FALSE).
#' @details Returns a simple estimate of the correlation matrix (or covariance matrix) among conditions under the null.
#' Specifically, the simple estimate is the empirical correlation (or covariance) matrix of the z scores
#' for those effects that have (absolute) z score < z_thresh in all conditions.
#'
#' @importFrom stats cov2cor
#' @importFrom stats cov
#'
#' @export
#'
estimate_null_correlation_simple = function(data, z_thresh=2, est_cor = TRUE){
  z = data$Bhat/data$Shat
  max_absz = apply(abs(z),1, max)
  nullish = which(max_absz < z_thresh)
  if(length(nullish)<n_conditions(data)){
    stop("not enough null data to estimate null correlation")
  }
  nullish_z = z[nullish,]
  Vhat = cov(nullish_z)
  if(est_cor){
    Vhat = cov2cor(Vhat)
  }
  return(Vhat)
}

# #' @title compute_null_correlation_lower_bound
# #' @description Compute a lower bound on the null correlation matrix from data
# #' @details Assume $$z^j_r = mu^j_r + e_r$$ where $e_1,e_2$ are joint normal with
# #' variance 1 and some covariance (same as correlation since they are variance 1).
# #' Then $E((z^j_1 - z^j_2)^2) = E(mu^j_1-mu^j_2)^2 + 2(1-cov(e_1,e_2)) > 2(1-cov(e_1,e_2))$.
# #' Thus $$cov(e_1,e_2) > 1- 0.5E((z^j_1 - z^j_2)^2)$$ gives a lower bound on the covariance.
# #'
# #' @param data Description of this argument goes here.
# compute_null_correlation_lower_bound = function(data){
#   R = n_conditions(data)
#   z = data$Bhat/data$Shat
#   lb = matrix(0,ncol=R,nrow=R) # the lower bound
#   for(i in 1:(R-1)){
#     for(j in (i+1):R){
#       lb[i,j] = 1-0.5*mean((z[,i]-z[,j])^2)
#       lb[j,i] = lb[i,j] #lb is symmetric
#     }
#   }
#   return(lb)
# }

#' @title Estimate null correlations
#' @description Estimates a null correlation matrix from data
#' @param data a mash data object, eg as created by \code{mash_set_data}
#' @param Ulist a list of covariance matrices to use
#' @param init the initial value for the null correlation. If it is not given, we use result from \code{estimate_null_correlation_adhoc}
#' @param max_iter maximum number of iterations to perform
#' @param tol convergence tolerance
#' @param est_cor whether to estimate correlation matrix (TRUE) or the covariance matrix (FALSE)
#' @param track_fit add an attribute \code{trace} to output that saves current values of all iterations
#' @param prior indicates what penalty to use on the likelihood, if any
#' @param ... other parameters pass to \code{mash}
#' @details Returns the estimated correlation matrix (or covariance matrix) among conditions under the null.
#' The correlation (or covariance) matrix is estimated by maximum likelihood.
#' Specifically, the unknown correlation/covariance matrix V and the unknown weights are estimated iteratively.
#' The unknown correlation/covariance matrix V is estimated using the posterior second moment of the noise.
#' The unknown weights pi is estimated by maximum likelihood, which is a convex problem.
#'
#' Warning: This method could take some time.
#' The \code{\link{estimate_null_correlation_simple}} gives a quick approximation for the null correlation (or covariance) matrix.
#'
#' @return a list with estimated correlation (or covariance) matrix and the fitted mash model
#' \cr
#' \item{V}{estimated correlation (or covariance) matrix}
#' \item{mash.model}{fitted mash model}
#' @importFrom stats cov2cor
#'
#' @export
#'
estimate_null_correlation = function(data, Ulist, init, max_iter = 30, tol=1,
                                     est_cor = TRUE, track_fit = FALSE, prior = c('nullbiased', 'uniform'),...){
  if(class(data) != 'mash'){
    stop('data is not a "mash" object')
  }
  if(!is.null(data$L)){
    stop('We cannot estimate the null correlation for the mash contrast data.')
  }

  prior <- match.arg(prior)
  tracking = list()

  if(missing(init)){
    init = tryCatch(estimate_null_correlation_simple(data, est_cor = est_cor), error = function(e) FALSE)
    if(is.logical(init)){
      warning('Use Identity matrix as the initialize null correlation.')
      init = diag(n_conditions(data))
    }
  }

  J = n_effects(data)
  m.model = fit_mash_V(data, Ulist, V = init, prior=prior,...)
  pi_s = get_estimated_pi(m.model, dimension = 'all')
  prior.v <- set_prior(length(pi_s), prior)

  # compute loglikelihood
  log_liks <- numeric(max_iter+1)
<<<<<<< HEAD
  log_liks[1] <- get_loglik(m.model)
=======
  log_liks[1] <- get_loglik(m.model) #+penalty(prior.v, pi_s)
>>>>>>> 678629e6
  V = init

  result = list(V = V, mash.model = m.model)

  niter = 0
  while (niter < max_iter){
    niter = niter + 1
    if(track_fit){
      tracking[[niter]] = result
    }
    # max_V
    V = E_V(data, m.model)/J
    if(est_cor){
      V = cov2cor(V)
    }
    m.model = fit_mash_V(data, Ulist, V, prior=prior, ...)
    pi_s = get_estimated_pi(m.model, dimension = 'all')

<<<<<<< HEAD
    log_liks[niter+1] <- get_loglik(m.model)
=======
    log_liks[niter+1] <- get_loglik(m.model)  #+penalty(prior.v, pi_s)
>>>>>>> 678629e6
    delta.ll <- log_liks[niter+1] - log_liks[niter]
    if(delta.ll < 0){
      break
    }

    result = list(V = V, mash.model = m.model)
    if (delta.ll <= tol){
      niter = niter + 1
      break
    }
  }

  log_liks = log_liks[1:niter] #remove tailing NAs
  result$loglik = log_liks
  result$niter = niter
  if(track_fit){
    result$trace = tracking
  }

  return(result)
}

<<<<<<< HEAD
=======
# penalty <- function(prior, pi_s){
#   subset <- (prior != 1.0)
#   sum((prior-1)[subset]*log(pi_s[subset]))
# }

>>>>>>> 678629e6
#' @importFrom plyr aaply laply
E_V = function(data, m.model){
  J = n_effects(data)
  Z = data$Bhat/data$Shat
  Shat = data$Shat * data$Shat_alpha
  post.m.shat = m.model$result$PosteriorMean / Shat
  post.sec.shat = laply(1:J, function(i) (t(m.model$result$PosteriorCov[,,i]/Shat[i,])/Shat[i,]) +
                          tcrossprod(post.m.shat[i,])) # Jx2x2 array
  temp1 = crossprod(Z)
  temp2 = crossprod(post.m.shat, Z) + crossprod(Z, post.m.shat)
  temp3 = unname(aaply(post.sec.shat, c(2,3), sum))

  V = (temp1 - temp2 + temp3)
  # avoid numerical unsymmetry
  V = (V+t(V))/2
}

fit_mash_V <- function(data, Ulist, V, prior=c('nullbiased', 'uniform'), ...){
  data.V = mash_update_data(data, V=V)
  m.model = mash(data.V, Ulist, prior=prior, verbose = FALSE, outputlevel = 3, ...)
  return(m.model)
}<|MERGE_RESOLUTION|>--- conflicted
+++ resolved
@@ -103,11 +103,7 @@
 
   # compute loglikelihood
   log_liks <- numeric(max_iter+1)
-<<<<<<< HEAD
-  log_liks[1] <- get_loglik(m.model)
-=======
   log_liks[1] <- get_loglik(m.model) #+penalty(prior.v, pi_s)
->>>>>>> 678629e6
   V = init
 
   result = list(V = V, mash.model = m.model)
@@ -126,11 +122,7 @@
     m.model = fit_mash_V(data, Ulist, V, prior=prior, ...)
     pi_s = get_estimated_pi(m.model, dimension = 'all')
 
-<<<<<<< HEAD
-    log_liks[niter+1] <- get_loglik(m.model)
-=======
     log_liks[niter+1] <- get_loglik(m.model)  #+penalty(prior.v, pi_s)
->>>>>>> 678629e6
     delta.ll <- log_liks[niter+1] - log_liks[niter]
     if(delta.ll < 0){
       break
@@ -153,14 +145,11 @@
   return(result)
 }
 
-<<<<<<< HEAD
-=======
 # penalty <- function(prior, pi_s){
 #   subset <- (prior != 1.0)
 #   sum((prior-1)[subset]*log(pi_s[subset]))
 # }
 
->>>>>>> 678629e6
 #' @importFrom plyr aaply laply
 E_V = function(data, m.model){
   J = n_effects(data)
