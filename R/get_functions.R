#note that many of the get_ functions used in mashr (get_lfsr, get_pm etc) are defined in the ashr package

#' Find effects that have lfsr < thresh in at least one condition
#' @param m the mash result (from joint or 1by1 analysis)
#' @param thresh indicates the threshold below which to set signals
#' @param conditions which conditions to include in check (default to all)
#' @param sig_fn the significance function used to extract significance from mash object; eg could be ashr::get_lfsr or ashr::get_lfdr
#' @return a vector containing the indices of the significant effects, by order of most significant to least
#' @importFrom ashr get_lfsr
#' @export
<<<<<<< HEAD
get_significant_results = function(m, thresh = 0.05, sig_fn=get_lfsr){
  top = apply(sig_fn(m),1,min) #find top effect in each condition
=======
get_significant_results = function(m, thresh = 0.05, conditions=NULL, sig_fn=ashr::get_lfsr){
  if(is.null(conditions)){conditions = 1:get_ncond(m)}
  top = apply(sig_fn(m)[,conditions,drop=FALSE],1,min) #find top effect in each condition
>>>>>>> 78a7a0ce
  sig = which(top < thresh)
  ord = order(top[sig],decreasing=FALSE)
  sig[ord]
}


#' Return the estimated mixture proportions
#' @param m the mash result
#' @param dimension indicates whether you want the mixture proportions for the covariances, grid, or all
#' @return a named vector containing the estimated mixture proportions.
#' @details If the fit was done with `usepointmass=TRUE` then the first element of the returned vector will correspond to the null, and the remaining elements
#' to the non-null covariance matrices.
#' Suppose the fit was done with $K$ covariances and a grid of length $L$.
#' If `dimension=cov` then the returned vector will be of length $K$ (or $K+1$ if
#' `usepointmass=TRUE`).  If `dimension=grid` then the returned vector will be of length $L$ (or $L+1$).
#' If `dimension=all` then the returned vector will be of length $LK$ (or $LK+1$).
#' The names of the vector will be informative for which combination each element corresponds to.
#' @importFrom ashr get_fitted_g
#' @export
get_estimated_pi = function(m, dimension = c("cov","grid","all")){
  dimension = match.arg(dimension)
  if(dimension=="all"){
    get_estimated_pi_no_collapse(m)
  } else {
    g = get_fitted_g(m)
    pihat = g$pi
    pihat_names = NULL
    pi_null = NULL

    if(g$usepointmass){
      pihat_names=c("null",pihat_names)
      pi_null = pihat[1]
      pihat = pihat[-1]
    }

    pihat = matrix(pihat,nrow=length(g$Ulist))
    if(dimension=="cov"){
      pihat = rowSums(pihat)
      pihat_names = c(pihat_names,names(g$Ulist))
    } else if(dimension=="grid"){
      pihat = colSums(pihat)
      pihat_names = c(pihat_names,1:length(g$grid))
    }

    pihat = c(pi_null,pihat)
    names(pihat) = pihat_names
    return(pihat)
  }
}

get_estimated_pi_no_collapse = function(m){
  g = get_fitted_g(m)
  pihat = g$pi
  names(pihat) = names(expand_cov(g$Ulist, g$grid, g$usepointmass))
  pihat
}

#' Compute the proportion of (significant) signals shared by magnitude in each pair of conditions
#' @param m the mash fit
#' @param factor a number in [0,1] the factor within which effects are considered to be shared
#' @param lfsr_thresh the lfsr threshold for including an effect in the assessment
#' @param FUN a function to be applied to the estimated effect sizes before assessing sharing. The most obvious choice beside the default
#' 'FUN=identity' would be 'FUN=abs' if you want to ignore the sign of the effects when assesing sharing.
#' @details For each pair of tissues, first identify the effects that are significant (by lfsr<lfsr_thresh)
#'  in at least one of the two tissues. Then compute what fraction of these have an estimated (posterior mean) effect size within
#'  a factor `factor` of one another. The results are returned as an R by R matrix.
#' @examples
#' get_pairwise_sharing(m) # sharing by magnitude (same sign)
#' get_pairwise_sharing(m, factor=0) # sharing by sign
#' get_pairwise_sharing(m, FUN=abs) # sharing by magnitude when sign is ignored
#' @export
get_pairwise_sharing = function(m, factor=0.5, lfsr_thresh=0.05, FUN= identity){
  R = get_ncond(m)
  lfsr = get_lfsr(m)
  S=matrix(NA,nrow = R, ncol=R)
  #colnames(S)=rownames(S)=colnames(maxz)
  for(i in 1:R){
    for(j in 1:R){
      sig_i=get_significant_results(m,thresh=lfsr_thresh,conditions = i)
      sig_j=get_significant_results(m,thresh=lfsr_thresh,conditions = j)
      a=union(sig_i,sig_j)
      ratio=FUN(get_pm(m)[a,i])/FUN(get_pm(m)[a,j])##divide effect sizes
      S[i,j]=mean(ratio>factor & ratio<(1/factor))
    }
  }
  return(S)
}

get_ncond = function(m){
  return(ncol(get_pm(m)))
}<|MERGE_RESOLUTION|>--- conflicted
+++ resolved
@@ -8,14 +8,12 @@
 #' @return a vector containing the indices of the significant effects, by order of most significant to least
 #' @importFrom ashr get_lfsr
 #' @export
-<<<<<<< HEAD
-get_significant_results = function(m, thresh = 0.05, sig_fn=get_lfsr){
-  top = apply(sig_fn(m),1,min) #find top effect in each condition
-=======
-get_significant_results = function(m, thresh = 0.05, conditions=NULL, sig_fn=ashr::get_lfsr){
-  if(is.null(conditions)){conditions = 1:get_ncond(m)}
-  top = apply(sig_fn(m)[,conditions,drop=FALSE],1,min) #find top effect in each condition
->>>>>>> 78a7a0ce
+get_significant_results = function(m, thresh = 0.05, conditions = NULL,
+    sig_fn = get_lfsr) {
+  if (is.null(conditions)) {
+    conditions = 1:get_ncond(m)
+  }
+  top = apply(sig_fn(m)[,conditions,drop=FALSE],1,min) # find top effect in each condition
   sig = which(top < thresh)
   ord = order(top[sig],decreasing=FALSE)
   sig[ord]
