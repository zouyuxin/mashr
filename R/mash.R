#' Apply mash method to data
#' @param data a mash data object containing the Bhat matrix and standard errors; created using \code{set_mash_data}
#' @param Ulist a list of covariance matrices to use
#' @param gridmult scalar indicating factor by which adjacent grid values should differ; close to 1 for fine grid
#' @param grid vector of grid values to use (scaling factors omega in paper)
#' @param normalizeU whether or not to normalize the U covariances to have maximum of 1 on diagonal
#' @param usepointmass whether to include a point mass at 0, corresponding to null in every condition
#' @param g the value of g obtained from a previous mash fit - an alternative to supplying Ulist, grid and usepointmass
#' @param fixg if g is supplied, allows the mixture proportions to be fixed rather than estimated - e.g. useful for fitting mash to test data after fitting it to training data
#' @param prior indicates what penalty to use on the likelihood, if any
#' @param optmethod name of optimization method to use
#' @param verbose If \code{TRUE}, print progress to R console.
#' @param add.mem.profile If \code{TRUE}, print memory usage to R console (requires R library `profmem`).
#' @param algorithm.version Indicates whether to use R or Rcpp version
#' @param pi_thresh threshold below which mixture components are ignored in computing posterior summaries (to speed calculations by ignoring negligible components)
#' @param outputlevel controls amount of output; for now set to 99 if you want maximum output including debugging options
#' @return a list with elements result, loglik and fitted_g
#' @examples
#' Bhat = matrix(rnorm(100),ncol=5) # create some simulated data
#' Shat = matrix(rep(1,100),ncol=5)
#' data = mashr::set_mash_data(Bhat,Shat)
#' U.c = mashr::cov_canonical(data)
#' res.mash = mashr::mash(data,U.c)
#'
#' @export
mash = function(data,
                Ulist = NULL,
                gridmult= sqrt(2),
                grid = NULL,
                normalizeU = TRUE,
                usepointmass = TRUE,
                g = NULL,
                fixg = FALSE,
                prior=c("nullbiased","uniform"),
                optmethod = c("mixIP","mixEM","cxxMixSquarem"),
                verbose = TRUE,
                add.mem.profile = FALSE,
                algorithm.version = c("Rcpp","R"),
                pi_thresh = 1e-10,
                outputlevel = 0) {

  algorithm.version = match.arg(algorithm.version)

  if(!missing(g)){ # g is supplied
    if(!missing(Ulist)){stop("cannot supply both g and Ulist")}
    if(!missing(grid)){stop("cannot supply both g and grid")}
    if(!missing(normalizeU)){stop("cannot supply both g and normalizeU")}
    if(!missing(usepointmass)){stop("cannot supply both g and usepointmass")}
    Ulist = g$Ulist
    grid = g$grid
  } else { #g not supplied
    if(missing(Ulist)){stop("must supply Ulist (or g from previous mash fit)")}
    if(missing(grid)){grid = autoselect_grid(data,gridmult)}
    if(normalizeU){Ulist = normalize_Ulist(Ulist)}
  }

  if(fixg){
    if(missing(g)){stop("cannot fix g if g not supplied!")}
    if(!missing(prior)){stop("cannot supply prior if fixg is TRUE")}
    if(!missing(optmethod)){stop("cannot supply optmethod if fixg is TRUE")}
  } else {
    optmethod = match.arg(optmethod)
    prior = match.arg(prior)
  }
  tryCatch(chol(data$V), error = function(e) stop("Input matrix V is not positive definite"))
  xUlist = expand_cov(Ulist,grid,usepointmass)

  # Check "add.mem.profile" argument.
  if (add.mem.profile)
    if (!requireNamespace("profmem",quietly = TRUE))
      stop("add.mem.profile = TRUE requires the profmem package")

  # Get the number of samples (J), the number of mixture components
  # (i.e., prior covariances).
  J <- nrow(data$Bhat)
  P <- length(xUlist)

  # Calculate likelihood matrix.
  if (verbose)
    cat(sprintf(" - Computing %d x %d likelihood matrix.\n",J,P))
  if (add.mem.profile) {
    out.time <- system.time(out.mem <- profmem::profmem({
<<<<<<< HEAD
      lm <- calc_relative_lik_matrix(data,xUlist,log = TRUE,algorithm.version)
=======
      # lm <- calc_lik_matrix(data,xUlist,algorithm.version)
      lm <- calc_relative_lik_matrix(data,xUlist,algorithm.version)
>>>>>>> 7c31b81b
    },threshold = 1000))
  } else {
    out.time <- system.time(
        lm <- calc_relative_lik_matrix(data,xUlist,algorithm.version))
  }
  if (verbose) {
    if (add.mem.profile)
      cat(sprintf(paste(" - Likelihood calculations allocated %0.2f MB",
                        "and took %0.2f seconds.\n"),
                  sum(out.mem$bytes,na.rm = TRUE)/1024^2,
                  out.time["elapsed"]))
    else
      cat(sprintf(" - Likelihood calculations took %0.2f seconds.\n",
                  out.time["elapsed"]))
  }

  # Main fitting procedure.
  if(!fixg){
    if (verbose)
      cat(sprintf(" - Fitting model with %d mixture components.\n",P))
    prior <- set_prior(ncol(lm$lik_matrix),prior)
    if (add.mem.profile)
      out.time <- system.time(out.mem <- profmem::profmem({
        pi_s <- optimize_pi(lm$lik_matrix,prior=prior,optmethod=optmethod)
      },threshold = 1000))
    else
      out.time <- system.time(pi_s <-
                    optimize_pi(lm$lik_matrix,prior=prior,optmethod=optmethod))
    if (verbose)
      if (add.mem.profile)
        cat(sprintf(" - Model fitting allocated %0.2f MB and took %0.2f s.\n",
                     sum(out.mem$bytes,na.rm = TRUE)/1024^2,
                    out.time["elapsed"]))
      else
        cat(sprintf(" - Model fitting took %0.2f seconds.\n",
                    out.time["elapsed"]))
  }
  else{ #if fixg, just use g$pi for pi
    pi_s = g$pi
  }

  # threshold mixture components
  which.comp = (pi_s > pi_thresh)

  # Compute posterior matrices.
  posterior_weights <- compute_posterior_weights(pi_s[which.comp],lm$lik_matrix[,which.comp])
  if (verbose)
    cat(" - Computing posterior matrices.\n")
  if (add.mem.profile)
    out.time <- system.time(out.mem <- profmem::profmem({
      posterior_matrices <- compute_posterior_matrices(data,xUlist[which.comp],
                                                       posterior_weights, algorithm.version)
    },threshold = 1000))
  else
    out.time <-
      system.time(posterior_matrices <-
        compute_posterior_matrices(data,xUlist[which.comp],posterior_weights, algorithm.version))
  if (verbose)
    if (add.mem.profile)
      cat(sprintf(" - Computation allocated %0.2f MB and took %0.2f s.\n",
                  sum(out.mem$bytes,na.rm = TRUE)/1024^2,
                  out.time["elapsed"]))
    else
      cat(sprintf(" - Computation allocated took %0.2f seconds.\n",
                  out.time["elapsed"]))

  # Compute marginal log-likelihood.
  vloglik = compute_vloglik_from_matrix_and_pi(pi_s,lm)
  loglik = sum(vloglik)
  if(usepointmass){ # compute BF
    null_loglik = log(lm$lik_matrix[,1])+lm$lfactors
    alt_loglik = compute_alt_loglik_from_matrix_and_pi(pi_s,lm)
  } else {
    null_loglik = NULL
    alt_loglik = NULL
  }

  fitted_g = list(pi = pi_s, Ulist=Ulist, grid=grid, usepointmass=usepointmass)

  m=list(result=posterior_matrices,
         loglik = loglik, vloglik=vloglik,
         null_loglik = null_loglik,
         alt_loglik = alt_loglik,
         fitted_g = fitted_g)
  if(outputlevel==99){m = c(m,list(lm=lm,posterior_weights=posterior_weights))} #for debugging
  class(m) = "mash"
  return(m)
}

#' Compute loglikelihood for fitted mash object on new data
#' @param g a mash object or the fitted_g from a mash object
#' @param data a set of data on which to compute the loglikelihood
#' @return the log-likelihood for data computed using g
#' @export
mash_compute_loglik = function(g,data){
  if(class(g)=="mash"){g = g$fitted_g}
  xUlist = expand_cov(g$Ulist,g$grid,g$usepointmass)
  lm_res = calc_relative_lik_matrix(data,xUlist)
  return(sum(log(lm_res$lik_matrix %*% g$pi) + lm_res$lfactors))
}

#' Compute vector of loglikelihood for fitted mash object on new data
#' @param g a mash object or the fitted_g from a mash object
#' @param data a set of data on which to compute the loglikelihood
#' @return the vector of log-likelihoods for each data point computed using g
#' @export
mash_compute_vloglik = function(g,data){
  if(class(g)=="mash"){g = g$fitted_g}
  xUlist = expand_cov(g$Ulist,g$grid,g$usepointmass)
  lm_res = calc_relative_lik_matrix(data,xUlist)
  return(log(lm_res$lik_matrix %*% g$pi) + lm_res$lfactors)
}

#' Compute posterior matrices for fitted mash object on new data
#' @param g a mash object or the fitted_g from a mash object
#' @param data a set of data on which to compute the posterior matrices
#' @return A list of posterior matrices
#' @export
mash_compute_posterior_matrices = function(g,data){
  if(class(g)=="mash"){g = g$fitted_g}

  xUlist = expand_cov(g$Ulist,g$grid,g$usepointmass)
  lm_res = calc_relative_lik_matrix(data,xUlist)

  posterior_weights = compute_posterior_weights(g$pi, lm_res$lik_matrix)
  posterior_matrices = compute_posterior_matrices(data, xUlist, posterior_weights)

  return(posterior_matrices)
}


# Sets prior to be a vector of length K depending on character string
# prior can be "nullbiased" or "uniform".
set_prior = function(K,prior){
  if(is.character(prior)){
    if(prior=="uniform"){
      prior=rep(1,K)
    } else if(prior=="nullbiased"){
      prior=rep(1,K); prior[1]=10
    }
  } else if(length(prior)!=K){
    stop("prior is wrong length")
  }
  return(prior)
}

#' Create expanded list of covariance matrices expanded by grid, Sigma_{lk} = omega_l U_k
#' @param Ulist a list of covarance matrices
#' @param grid a grid of scalar values by which the covariance matrices are to be sc
#' @param usepointmass if TRUE adds a point mass at 0 (null component) to the list
#' @return A list of covariance matrices
#' This takes the covariance matrices in Ulist and multiplies them by the grid values
#' If usepointmass is TRUE then it adds a null component.
#' @export
expand_cov = function(Ulist,grid,usepointmass=TRUE){
  scaled_Ulist = scale_cov(Ulist, grid)
  R = nrow(Ulist[[1]])
  if(usepointmass){
    scaled_Ulist = c(list(null=matrix(0,nrow=R,ncol=R)),scaled_Ulist)
  }
  return(scaled_Ulist)
}

#' @title Perform condition-by-condition analyses
#'
#' @param data A list with the following two elements: \code{Bhat} an
#' n by R matrix of observations (n units in R conditions); and
#' \code{Shat}, an n by R matrix of standard errors (n units in R
#' conditions),
#'
#' @description Performs simple "condition-by-condition" analysis by
#' running \code{ash} from package \code{ashr} on data from each
#' condition, one at a time. May be a useful first step to identify
#' top hits in each condition before a mash analysis.
#'
#' @return A list similar to the output of mash, particularly
#' including posterior matrices.
#'
#' @importFrom ashr ash get_pm get_psd get_lfsr get_loglik
#' @export
mash_1by1 = function(data){
  Bhat = data$Bhat
  Shat = data$Shat
  post_mean= post_sd = lfsr = matrix(nrow = nrow(Bhat), ncol= ncol(Bhat))
  loglik = 0
  for(i in 1:ncol(Bhat)){
    ashres = ash(Bhat[,i],Shat[,i],mixcompdist="normal") # get ash results for first condition
    post_mean[,i] = get_pm(ashres)
    post_sd[,i] = get_psd(ashres)
    lfsr[,i] = get_lfsr(ashres)
    loglik = loglik + get_loglik(ashres) #return the sum of loglikelihoods
  }
  posterior_matrices = list(PosteriorMean = post_mean,
                            PosteriorSD = post_sd,
                            lfsr = lfsr)

  m = list(result=posterior_matrices,loglik=loglik)
  class(m) = "mash_1by1"
  return(m)
}

#' Compute vector of alternative loglikelihoods from a matrix of log-likelihoods and fitted pi
#' @param pi_s the vector of mixture proportions, with first element corresponding to null
#' @param lm the results of a likelihood matrix calculation from \code{calc_relative_lik_matrix}
#' whose first column corresponds to null
compute_alt_loglik_from_matrix_and_pi = function(pi_s,lm){
  return(log(lm$lik_matrix[,-1,drop=FALSE] %*% (pi_s[-1]/(1-pi_s[1])))+lm$lfactors)
}

#' Compute vector of loglikelihoods from a matrix of log-likelihoods and fitted pi
#' @param pi_s the vector of mixture proportions
#' @param lm the results of a likelihood matrix calculation from \code{calc_relative_lik_matrix}
#' @export
compute_vloglik_from_matrix_and_pi = function(pi_s,lm){
  return(log(lm$lik_matrix %*% pi_s)+lm$lfactors)
}

#' Compute total loglikelihood from a matrix of log-likelihoods and fitted pi
#' @param pi_s the vector of mixture proportions
#' @param lm the results of a likelihood matrix calculation from \code{calc_relative_lik_matrix}
#' @export
compute_loglik_from_matrix_and_pi = function(pi_s,lm){
  return(sum(compute_vloglik_from_matrix_and_pi(pi_s,lm)))
}

#' Initialize mixture proportions - currently by making them all equal
#' @param K the number of components
#' @return a vector of length K whose elements are positive and sums to 1
initialize_pi = function(K){
  return(rep(1/K,K))
}

grid_min = function(Bhat,Shat){
  min(Shat)/10
}

grid_max = function(Bhat,Shat){
  if (all(Bhat^2 <= Shat^2)) {
    8 * grid_min(Bhat,Shat) # the unusual case where we don't need much grid
  }  else {
    2 * sqrt(max(Bhat^2 - Shat^2))
  }
}

# Automatically select grid.
autoselect_grid = function(data,mult){
  gmax = grid_max(data$Bhat, data$Shat)
  gmin = grid_min(data$Bhat, data$Shat)
  if (mult == 0) {
    return(c(0, gmax/2))
  }
  else {
    npoint = ceiling(log2(gmax/gmin)/log2(mult))
    return(mult^((-npoint):0) * gmax)
  }
  #message("autoselect_grid is a place-holder\n")
  #return(c(0.5,1,2))
}
<|MERGE_RESOLUTION|>--- conflicted
+++ resolved
@@ -80,12 +80,7 @@
     cat(sprintf(" - Computing %d x %d likelihood matrix.\n",J,P))
   if (add.mem.profile) {
     out.time <- system.time(out.mem <- profmem::profmem({
-<<<<<<< HEAD
-      lm <- calc_relative_lik_matrix(data,xUlist,log = TRUE,algorithm.version)
-=======
-      # lm <- calc_lik_matrix(data,xUlist,algorithm.version)
       lm <- calc_relative_lik_matrix(data,xUlist,algorithm.version)
->>>>>>> 7c31b81b
     },threshold = 1000))
   } else {
     out.time <- system.time(
