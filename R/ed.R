--- conflicted
+++ resolved
@@ -19,15 +19,6 @@
   K = length(Ulist_init)
   R = n_conditions(data)
   pi_init = rep(1/K, K) # initial mix proportions
-<<<<<<< HEAD
-  ed.res = extreme_deconvolution(data$Bhat[subset,],
-                                 data$Shat[subset,]^2,
-                                 xamp = pi_init,
-                                 xmean = matrix(0,nrow=K,ncol=R),
-                                 xcovar = Ulist_init,
-                                 fixmean = TRUE,
-                                 ...)
-=======
   if(all(data$V==diag(R))){
     ed.res = extreme_deconvolution(data$Bhat[subset,],
                                    data$Shat[subset,]^2,
@@ -46,6 +37,5 @@
                                    fixmean = TRUE,
                                    ...)
   }
->>>>>>> bbc7ce91
   return(list(pi = ed.res$xamp, Ulist = ed.res$xcovar, av_loglik = ed.res$avgloglikedata))
 }