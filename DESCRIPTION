--- conflicted
+++ resolved
@@ -2,11 +2,7 @@
 Type: Package
 Encoding: UTF-8
 Title: Multivariate Adaptive Shrinkage 
-<<<<<<< HEAD
-Version: 0.1-22
-=======
-Version: 0.1-21
->>>>>>> 7c31b81b
+Version: 0.1-23
 Date: 2017-06-26
 Author: Matthew Stephens, Sarah Urbut, Gao Wang, Peter Carbonetto
 Maintainer: Matthew Stephens <mstephens@uchicago.edu>
