--- conflicted
+++ resolved
@@ -2,11 +2,7 @@
 Type: Package
 Encoding: UTF-8
 Title: Multivariate Adaptive Shrinkage 
-<<<<<<< HEAD
-Version: 0.2.19.0547
-=======
 Version: 0.2.20
->>>>>>> bbc7ce91
 Date: 2018-11-27
 Authors@R: c(person("Matthew","Stephens",role=c("aut","cre"),
                     email="mstephens@uchicago.edu"),
