Package: mashr
Type: Package
Encoding: UTF-8
Title: Multivariate Adaptive Shrinkage 
<<<<<<< HEAD
Version: 0.2.21.0740
=======
Version: 0.2.21.0707
>>>>>>> f2181200
Date: 2020-05-21
Authors@R: c(person("Matthew","Stephens",role="aut"),
             person("Sarah","Urbut",role="aut"),
             person("Gao","Wang",role="aut"),
             person("Yuxin","Zou",role="aut"),
             person("Yunqi","Yang",role="ctb"),
             person("Peter","Carbonetto",role=c("aut","cre"),
                    email="peter.carbonetto@gmail.com"))
Description: Empirical Bayes shrinkage of multivariate effects.
URL: http://github.com/stephenslab/mashr
BugReports: http://github.com/stephenslab/mashr/issues
License: BSD_3_clause + file LICENSE
LazyData: true
SystemRequirements: C++11
Depends: R (>= 3.3.0),
    ashr (>= 2.2-22)
Imports:
    assertthat,
    utils,
    parallel,
    stats,
    plyr,
    rmeta,
    Rcpp (>= 0.12.11),
    mvtnorm,
    abind,
    mixsqp
LinkingTo:
    Rcpp, 
    RcppArmadillo,
    RcppGSL
Suggests:
    MASS,
    REBayes,
    flashr,
    corrplot,
    testthat,
    kableExtra,
    knitr,
    rmarkdown,
    profmem
VignetteBuilder: knitr
NeedsCompilation: yes
Biarch: true
RoxygenNote: 7.1.0
Remotes: 
    stephens999/ashr,
    stephenslab/flashr<|MERGE_RESOLUTION|>--- conflicted
+++ resolved
@@ -2,11 +2,7 @@
 Type: Package
 Encoding: UTF-8
 Title: Multivariate Adaptive Shrinkage 
-<<<<<<< HEAD
-Version: 0.2.21.0740
-=======
-Version: 0.2.21.0707
->>>>>>> f2181200
+Version: 0.2.21.0741
 Date: 2020-05-21
 Authors@R: c(person("Matthew","Stephens",role="aut"),
              person("Sarah","Urbut",role="aut"),
