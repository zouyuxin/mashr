# mashr: Multivariate Adaptive Shrinkage in R

[![Travis Build Status](https://travis-ci.org/stephenslab/mashr.svg?branch=master)](https://travis-ci.org/stephenslab/mashr)
[![codecov](https://codecov.io/gh/stephenslab/mashr/branch/master/graph/badge.svg)](https://codecov.io/gh/stephenslab/mashr)

This package implements methods to estimate and test many effects in
many conditions (or many effects on many outcomes).

Empirical Bayes methods are used to estimate patterns of similarity
among conditions, then exploit these patterns of similarity among
conditions to improve accuracy of effect estimates. See
[Urbut et al][mash-paper] for details.

**Note:** the R package used to generate the results for the manuscript
is [here][mashr-pkg-for-paper].

## Quick Start

1. Follow the setup instructions below.

2. See the [introductory vignette][vignette-intro] for an
introduction to mashr.

3. Then walk through these vignettes to learn more about mashr:
[Introduction to mash: data-driven covariances][vignette-data-driven-cov]
and [Simulation with non-canonical matrices][vignette-non-canonical].

## Citing this work

If you find the masr package or any of the source code in this
repository useful for your work, please cite:

> Sarah Urbut, Gao Wang, Peter Carbonetto and Matthew Stephens
> (2019). [Flexible statistical methods for estimating and testing effects in genomic studies with multiple conditions.][mash-paper]
> *Nature Genetics* **51**, 187-195.

## Setup

Please follow these steps to install mashr.

1. Unlike most packages available on CRAN, mashr is not precompiled,
   and therefore to install mashr you will need to make sure that your
   R installation is properly set up to compile packages with C++
   source; in particular, the C++ compiler programs supported by your
   version of R should be installed on your computer, and R should be
   correctly configured to call these compilers when installing
   packages from source. For more information, see the
   [CRAN documentation][cran-docs].
   
2. Install the [latest release][mashr-release] of the mashr package
   using [devtools][devtools]:

    ```R
    install.packages("devtools")
    devtools::install_github("stephenslab/mashr@v0.2-11")
    ```
   
   This command should automatically install any missing dependencies
   that are available from CRAN. This command should also
   automatically retrieve and install the latest version of the ashr
   package from Github. If it does not, you can install the ashr
   package separately using devtools:

   ```R
   devtools::install_github("stephens999/ashr")
   ```
   
3. By default, the `devtools::install_github` function does not build
   the vignettes. If you would like to build the vignettes as well,
   you will need to several additional packages, including
   [flashr][flashr], that are used only in the vignettes. This can
   also be done with devtools:

   ```R
   devtools::install_github("stephenslab/mashr@v0.2-11",dependencies = TRUE,
                            build_vignettes = TRUE)
   ```

## Developer notes

+ When any changes are made to `roxygen2` markup or the C++ code in
the src directory, run `devtools::document()` to update the
[RcppExports.cpp](src/RcppExports.cpp), the package namespaces (see
[NAMESPACE](NAMESPACE)), and the package documentation files (in the
"man" subdirectory),

+ These are the R commands to build the website (make sure you are
connected to Internet while running these commands):

   ```R
   pkgdown::build_site(lazy=TRUE, examples=FALSE)
   ```

<<<<<<< HEAD
+ After editing C++ codes under `src` please use [`uncrustify`](http://uncrustify.sourceforge.net/)
to format the code using configuration file `inst/misc/uncrustify_default.cfg`. For example:

   ```bash
   uncrustify -c uncrustify_default.cfg --replace --no-backup -l CPP mash.cpp
   ```

=======
+ *Add notes here about modifications that need to be made prior to
  submitting the mashr package to CRAN.*
>>>>>>> eb191a6c

[mashr-pkg-for-paper]: http://github.com/stephenslab/mashr-paper
[cran-docs]: https://cran.r-project.org/manuals.html
[mash-paper]: https://doi.org/10.1038/s41588-018-0268-8
[mashr-release]: https://github.com/stephenslab/mashr/releases/tag/v0.2-11
[devtools]: https://github.com/r-lib/devtools
[flashr]: https://github.com/stephenslab/flashr
[vignette-intro]: https://stephenslab.github.io/mashr/articles/intro_mash.html
[vignette-data-driven-cov]: https://stephenslab.github.io/mashr/articles/intro_mash_dd.html
[vignette-non-canonical]: https://stephenslab.github.io/mashr/articles/simulate_noncanon.html<|MERGE_RESOLUTION|>--- conflicted
+++ resolved
@@ -91,7 +91,6 @@
    pkgdown::build_site(lazy=TRUE, examples=FALSE)
    ```
 
-<<<<<<< HEAD
 + After editing C++ codes under `src` please use [`uncrustify`](http://uncrustify.sourceforge.net/)
 to format the code using configuration file `inst/misc/uncrustify_default.cfg`. For example:
 
@@ -99,10 +98,8 @@
    uncrustify -c uncrustify_default.cfg --replace --no-backup -l CPP mash.cpp
    ```
 
-=======
 + *Add notes here about modifications that need to be made prior to
   submitting the mashr package to CRAN.*
->>>>>>> eb191a6c
 
 [mashr-pkg-for-paper]: http://github.com/stephenslab/mashr-paper
 [cran-docs]: https://cran.r-project.org/manuals.html
