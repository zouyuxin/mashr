context("test_posterior.R")

test_that("calculations on test set with fixg match original",{
  Bhat = rbind(c(1,2,3),c(2,4,6))
  Shat = rbind(c(1,1,1),c(2,2,2))
  data = mash_set_data(Bhat,Shat)
  Ulist = cov_canonical(data)
  out <- capture.output(m <- mash(data,Ulist,grid = c(0.5,1,2)))
  out <- capture.output(m2 <- mash(data,g = get_fitted_g(m),fixg = TRUE))
  expect_equal(m2$result,m$result)
})

test_that("diag of posterior covariance matches posterior sd",{
  Bhat = rbind(c(1,2,3),c(2,4,6))
  Shat = rbind(c(1,0.5,1),c(1,1,1))
  data = mash_set_data(Bhat,Shat)
  Ulist = cov_canonical(data)
<<<<<<< HEAD
  res = mash(data,Ulist,outputlevel=3, algorithm.version = 'Rcpp')$result
  expect_equal(res$PosteriorSD,
               do.call(rbind,lapply(1:dim(res$PosteriorCov)[3],
                                    function(i) sqrt(diag(res$PosteriorCov[,,i])))))
  res = mash(data,Ulist,outputlevel=3, algorithm.version = 'R')$result
  expect_equal(res$PosteriorSD,
               do.call(rbind,lapply(1:dim(res$PosteriorCov)[3],
                                    function(i) sqrt(diag(res$PosteriorCov[,,i])))))
}
)
=======
  out <- capture.output(res <- mash(data,Ulist,outputlevel = 3)$result)
  expect_equal(res$PosteriorSD,
               do.call(rbind,lapply(1:dim(res$PosteriorCov)[3],
                         function(i) sqrt(diag(res$PosteriorCov[,,i])))))
})
>>>>>>> dabd786d
<|MERGE_RESOLUTION|>--- conflicted
+++ resolved
@@ -15,21 +15,13 @@
   Shat = rbind(c(1,0.5,1),c(1,1,1))
   data = mash_set_data(Bhat,Shat)
   Ulist = cov_canonical(data)
-<<<<<<< HEAD
-  res = mash(data,Ulist,outputlevel=3, algorithm.version = 'Rcpp')$result
+  out <- capture.output(res = mash(data,Ulist,outputlevel=3, algorithm.version = 'Rcpp')$result)
   expect_equal(res$PosteriorSD,
                do.call(rbind,lapply(1:dim(res$PosteriorCov)[3],
                                     function(i) sqrt(diag(res$PosteriorCov[,,i])))))
-  res = mash(data,Ulist,outputlevel=3, algorithm.version = 'R')$result
+  out <- capture.output(res = mash(data,Ulist,outputlevel=3, algorithm.version = 'R')$result)
   expect_equal(res$PosteriorSD,
                do.call(rbind,lapply(1:dim(res$PosteriorCov)[3],
                                     function(i) sqrt(diag(res$PosteriorCov[,,i])))))
 }
-)
-=======
-  out <- capture.output(res <- mash(data,Ulist,outputlevel = 3)$result)
-  expect_equal(res$PosteriorSD,
-               do.call(rbind,lapply(1:dim(res$PosteriorCov)[3],
-                         function(i) sqrt(diag(res$PosteriorCov[,,i])))))
-})
->>>>>>> dabd786d
+)